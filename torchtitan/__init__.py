--- conflicted
+++ resolved
@@ -5,14 +5,10 @@
 # LICENSE file in the root directory of this source tree.
 
 # Import to register quantization modules.
-<<<<<<< HEAD
 import torchtitan.components.quantization  # noqa: F401
 
 # Import the built-in models here so that the corresponding register_model_spec()
 # will be called.
 import torchtitan.experiments  # noqa: F401
 import torchtitan.models  # noqa: F401
-import torchtitan.vlr
-=======
-import torchtitan.components.quantization  # noqa: F401
->>>>>>> 37e536d0
+import torchtitan.vlr