--- conflicted
+++ resolved
@@ -32,7 +32,6 @@
     return sample["text"]
 
 
-<<<<<<< HEAD
 def _load_finevision(dataset_path: str, split: str):
     return load_dataset(dataset_path, split=split, streaming=True)
 
@@ -58,9 +57,6 @@
 
 # TODO: see what `partial` does here
 # Add your dataset here here - more information at docs/datasets.md
-=======
-# Add your dataset here - more information at docs/datasets.md
->>>>>>> 37e536d0
 DATASETS = {
     "c4": DatasetConfig(
         path="allenai/c4",
