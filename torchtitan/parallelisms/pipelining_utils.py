--- conflicted
+++ resolved
@@ -13,14 +13,10 @@
     ScheduleGPipe,
     ScheduleInterleaved1F1B,
 )
-<<<<<<< HEAD
-from .pipelining.schedules import PipelineScheduleMulti
-=======
-from torch.distributed.pipelining.schedules import (
+from .pipelining.schedules import (
     PipelineScheduleMulti,
     PipelineScheduleSingle,
 )
->>>>>>> c18810c1
 from torchtitan.logging import logger
 
 PARALLELISM_DIR = pathlib.Path(__file__).parent.resolve()
