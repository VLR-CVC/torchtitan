--- conflicted
+++ resolved
@@ -246,14 +246,11 @@
     deterministic: bool = False
     """Use deterministic algorithms wherever possible, may be slower"""
 
-<<<<<<< HEAD
+    debug_moe_force_load_balance: bool = False
+    """If True, we force each experts to get the same amount of tokens via round-robin. This option is for debugging usage only."""
+
 """
 MUST BE EQUAL TO WORLD SIZE
-=======
-    debug_moe_force_load_balance: bool = False
-    """If True, we force each experts to get the same amount of tokens via round-robin. This option is for debugging usage only."""
-
->>>>>>> eb13ba22
 
 assert dp_replicate * dp_shard * cp * tp * pp == self.world_size
 """
