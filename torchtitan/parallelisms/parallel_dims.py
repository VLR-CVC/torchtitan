# Copyright (c) Meta Platforms, Inc. and affiliates.
# All rights reserved.
#
# This source code is licensed under the BSD-style license found in the
# LICENSE file in the root directory of this source tree.

from dataclasses import dataclass
from functools import cached_property

from torch.distributed.device_mesh import init_device_mesh
from torchtitan.logging import logger


@dataclass
class ParallelDims:
    dp_replicate: int
    dp_shard: int
    cp: int
    tp: int
    pp: int
    world_size: int
    enable_loss_parallel: bool

    def __post_init__(self):
        self._validate()

    def _validate(self):
        dp_replicate, dp_shard, cp, tp, pp = (
            self.dp_replicate,
            self.dp_shard,
            self.cp,
            self.tp,
            self.pp,
        )
        for d in (dp_replicate, cp, tp, pp):
            assert d >= 1, "Parallelism degree should be >= 1, except for dp_shard"
        assert dp_shard == -1 or dp_shard >= 1, " dp_shard must -1 or >=1."

        dp = dp_replicate * dp_shard
        if dp < 0:
            dp = self.world_size // (cp * tp * pp)
            self.dp_shard = dp_shard = dp // dp_replicate

        assert dp_replicate >= 1
        assert dp_shard >= 1
        assert cp >= 1, cp
        assert tp >= 1, tp
        assert pp >= 1, pp
        assert dp_replicate * dp_shard * cp * tp * pp == self.world_size, (
            f"Invalid parallel dims: dp_replicate({dp_replicate}) * dp_shard({dp_shard}) * "
            f"cp({cp}) * tp({tp}) * pp({pp}) != WORLD_SIZE({self.world_size})"
        )

    def build_mesh(self, device_type):
        dims = []
        names = []
        for d, name in zip(
            [self.pp, self.dp_replicate, self.dp_shard, self.cp, self.tp],
            ["pp", "dp_replicate", "dp_shard", "cp", "tp"],
        ):
            if d > 1:
                dims.append(d)
                names.append(name)

        logger.info(f"Building {len(dims)}-D device mesh with {names}, {dims}")
        names = tuple(names)
        mesh = init_device_mesh(device_type, dims, mesh_dim_names=names)

        # Create all the submesh here to ensure all required process groups are
<<<<<<< HEAD
        # initialized
        if self.dp_shard_enabled and self.dp_replicate_enabled:  # HSDP
            mesh["dp_replicate", "dp_shard"]._flatten(mesh_dim_name="dp")
=======
        # initialized:
        # Mesh for data loading
        dp_mesh_dim_names = []
        if self.dp_replicate_enabled:
            dp_mesh_dim_names.append("dp_replicate")

        if self.dp_shard_enabled:
            dp_mesh_dim_names.append("dp_shard")

        mesh[tuple(dp_mesh_dim_names)]._flatten(mesh_dim_name="dp")
>>>>>>> 01223650

        if self.cp_enabled:
            dp_cp_mesh_dim_name = (
                (("dp_shard", "cp") if self.dp_replicate_enabled else ("dp", "cp"))
                if self.dp_shard_enabled  # FSDP or HSDP
                else "cp"
            )
            mesh[dp_cp_mesh_dim_name]._flatten(mesh_dim_name="dp_cp")

        return mesh

    @property
    def dp_enabled(self):
        return self.dp_replicate > 1 or self.dp_shard > 1

    @property
    def dp_replicate_enabled(self):
        return self.dp_replicate > 1

    @property
    def dp_shard_enabled(self):
        return self.dp_shard > 1

    @property
    def cp_enabled(self):
        return self.cp > 1

    @property
    def tp_enabled(self):
        return self.tp > 1

    @property
    def pp_enabled(self):
        return self.pp > 1

    @property
    def loss_parallel_enabled(self):
        return self.tp > 1 and self.enable_loss_parallel

    @cached_property
    def non_data_parallel_size(self):
        return self.cp * self.tp * self.pp<|MERGE_RESOLUTION|>--- conflicted
+++ resolved
@@ -67,11 +67,6 @@
         mesh = init_device_mesh(device_type, dims, mesh_dim_names=names)
 
         # Create all the submesh here to ensure all required process groups are
-<<<<<<< HEAD
-        # initialized
-        if self.dp_shard_enabled and self.dp_replicate_enabled:  # HSDP
-            mesh["dp_replicate", "dp_shard"]._flatten(mesh_dim_name="dp")
-=======
         # initialized:
         # Mesh for data loading
         dp_mesh_dim_names = []
@@ -82,15 +77,17 @@
             dp_mesh_dim_names.append("dp_shard")
 
         mesh[tuple(dp_mesh_dim_names)]._flatten(mesh_dim_name="dp")
->>>>>>> 01223650
+
+        # Mesh for param sharding
+        dp_shard_cp_mesh_dim_name = []
+        if self.dp_shard_enabled:
+            dp_shard_cp_mesh_dim_name.append("dp_shard")
 
         if self.cp_enabled:
-            dp_cp_mesh_dim_name = (
-                (("dp_shard", "cp") if self.dp_replicate_enabled else ("dp", "cp"))
-                if self.dp_shard_enabled  # FSDP or HSDP
-                else "cp"
-            )
-            mesh[dp_cp_mesh_dim_name]._flatten(mesh_dim_name="dp_cp")
+            dp_shard_cp_mesh_dim_name.append("cp")
+
+        if dp_shard_cp_mesh_dim_name != []:
+            mesh[tuple(dp_shard_cp_mesh_dim_name)]._flatten(mesh_dim_name="dp_shard_cp")
 
         return mesh
 
