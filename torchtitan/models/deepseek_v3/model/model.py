--- conflicted
+++ resolved
@@ -270,14 +270,10 @@
         self.attention = Attention(model_args)
         self.attention_norm = nn.RMSNorm(model_args.dim, eps=model_args.norm_eps)
         self.ffn_norm = nn.RMSNorm(model_args.dim, eps=model_args.norm_eps)
-<<<<<<< HEAD
         # self.moe_enabled = layer_id >= model_args.n_dense_layers
         # TODO: enable me when local_map works
         self.moe_enabled = False
-=======
->>>>>>> 71564163
-
-        self.moe_enabled = layer_id >= model_args.n_dense_layers
+
         if self.moe_enabled:
             self.moe = MoE(
                 model_args.moe_args,
