--- conflicted
+++ resolved
@@ -168,117 +168,6 @@
             model_config,
             job_config.training.seq_len,
         )
-<<<<<<< HEAD
-=======
-        # when PP is enabled, `model` obj is no longer used after this point, model_parts is used instead
-        del model
-
-        # For PP with looped schedules, each item in model_parts is one stage-model-chunk.
-        # We need to iterate through model_parts to apply SPMD parallelisms, compilation,
-        # optimizer, and checkpointing
-        for m in model_parts:
-            # apply SPMD-style PT-D techniques
-            train_spec.parallelize_fn(m, world_mesh, parallel_dims, job_config)
-            m.to_empty(device=init_device)
-            with torch.no_grad():
-                m.init_weights(buffer_device=buffer_device)
-            m.train()
-
-        # confirm that user will be able to view loss metrics on the console
-        ensure_pp_loss_visible(parallel_dims, job_config, color)
-
-    else:
-        # apply PT-D Tensor Parallel, activation checkpointing, torch.compile, Data Parallel
-        train_spec.parallelize_fn(model, world_mesh, parallel_dims, job_config)
-        model.to_empty(device=init_device)
-        with torch.no_grad():
-            model.init_weights(buffer_device=buffer_device)
-        model.train()
-
-        model_parts = [model]
-
-    # initialize device memory monitor and get peak flops for MFU calculation
-    device_memory_monitor = metrics_processor.device_memory_monitor
-    gpu_peak_flops = utils.get_peak_flops(device_memory_monitor.device_name)
-    logger.info(f"Peak FLOPS used for computing MFU: {gpu_peak_flops:.3e}")
-    device_mem_stats = device_memory_monitor.get_peak_stats()
-    logger.info(
-        f"{device_type.upper()} memory usage for model: "
-        f"{device_mem_stats.max_reserved_gib:.2f}GiB"
-        f"({device_mem_stats.max_reserved_pct:.2f}%)"
-    )
-
-    # build optimizer after applying parallelisms to the model
-    optimizers = train_spec.build_optimizers_fn(model_parts, job_config, ft_manager)
-    lr_schedulers = train_spec.build_lr_schedulers_fn(optimizers, job_config)
-    # Post optimizer step model converters hook.
-    # e.g. calculate float8 dynamic amax/scale for all-parameter for FSDP2
-    # where it issues a single all-reduce for all parameters at once for better performance
-    optimizers.register_step_post_hook(
-        lambda *args, **kwargs: model_converters.post_optimizer_hook(model_parts)
-    )
-    metrics_processor.optimizers = optimizers
-
-    train_state = TrainState()
-
-    # load initial checkpoint
-    checkpoint = CheckpointManager(
-        dataloader=dataloader,
-        model_parts=model_parts,
-        optimizers=optimizers,
-        lr_schedulers=lr_schedulers,
-        states={"train_state": train_state},
-        job_config=job_config,
-        ft_manager=ft_manager,
-    )
-
-    if job_config.checkpoint.create_seed_checkpoint:
-        assert (
-            world_size == 1
-        ), "Must create seed checkpoint using a single device, to disable sharding"
-        assert (
-            job_config.checkpoint.enable_checkpoint
-        ), "Must enable checkpointing when creating a seed checkpoint"
-        checkpoint.save(curr_step=0, force=True)
-        logger.info("Created seed checkpoint")
-        return
-
-    checkpoint.load(step=job_config.checkpoint.load_step)
-
-    data_iterator = iter(dataloader)
-
-    train_context = dist_utils.get_train_context(
-        parallel_dims.loss_parallel_enabled,
-        job_config.experimental.enable_compiled_autograd,
-    )
-
-    # train loop
-    logger.info(
-        f"Training starts at step {train_state.step + 1}, "
-        f"with local batch size {job_config.training.batch_size}, "
-        f"global batch size {job_config.training.batch_size * dp_degree}, "
-        f"sequence length {job_config.training.seq_len}, "
-        f"total steps {job_config.training.steps} "
-        f"(warmup {job_config.lr_scheduler.warmup_steps})"
-    )
-    with maybe_enable_profiling(
-        job_config, global_step=train_state.step
-    ) as torch_profiler, maybe_enable_memory_snapshot(
-        job_config, global_step=train_state.step
-    ) as memory_profiler:
-        while train_state.step < job_config.training.steps:
-            train_state.step += 1
-            gc_handler.run(train_state.step)
-
-            # get batch
-            data_load_start = time.perf_counter()
-            batch = next(data_iterator)
-            input_ids, labels = batch
-            metrics_processor.ntokens_since_last_log += labels.numel()
-            metrics_processor.data_loading_times.append(
-                time.perf_counter() - data_load_start
-            )
->>>>>>> 379cf973
 
         logger.info(
             f"{color.blue}Model {self.train_spec.name} {job_config.model.flavor} "
@@ -367,6 +256,7 @@
                 self.model_parts
             )
         )
+        self.metrics_processor.optimizers = self.optimizers
 
         # TODO: Move the checkpoint logic to a separate method
         # load initial checkpoint
@@ -407,7 +297,7 @@
             f"global batch size {job_config.training.batch_size * dp_degree}, "
             f"sequence length {job_config.training.seq_len}, "
             f"total steps {job_config.training.steps} "
-            f"(warmup {job_config.training.warmup_steps})"
+            f"(warmup {job_config.lr_scheduler.warmup_steps})"
         )
 
     def next_batch(self, data_iterator: Iterable) -> tuple[torch.Tensor, torch.Tensor]:
@@ -441,7 +331,7 @@
                 cp_buffers=[inputs, labels] + [m.freqs_cis for m in model_parts],
                 cp_seq_dims=[1, 1] + [0 for _ in model_parts],
                 cp_no_restore_buffers={inputs, labels},
-                cp_rotate_method=job_config.experimental.context_parallel_rotate_method,
+                cp_rotate_method=self.job_config.experimental.context_parallel_rotate_method,
             )
             if parallel_dims.cp_enabled
             else None
